--- conflicted
+++ resolved
@@ -19,18 +19,13 @@
     }
 }
 
-<<<<<<< HEAD
-impl Type<Postgres> for Vec<u8> {
-=======
-impl HasSqlType<Vec<&'_ [u8]>> for Postgres {
+impl Type<Postgres> for Vec<&'_ [u8]> {
     fn type_info() -> PgTypeInfo {
-        <Postgres as HasSqlType<[&'_ [u8]]>>::type_info()
+        <&'_ [u8] as Type<Postgres>>::type_info()
     }
 }
 
-// TODO: Do we need the [HasSqlType] here on the Vec?
-impl HasSqlType<Vec<u8>> for Postgres {
->>>>>>> 0de4b518
+impl Type<Postgres> for Vec<u8> {
     fn type_info() -> PgTypeInfo {
         <[u8] as Type<Postgres>>::type_info()
     }
